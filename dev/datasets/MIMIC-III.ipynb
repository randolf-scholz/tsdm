--- conflicted
+++ resolved
@@ -97,8 +97,6 @@
    "outputs": [],
    "source": [
     "ds = MIMIC_III(initialize=False)"
-<<<<<<< HEAD
-=======
    ]
   },
   {
@@ -125,15 +123,11 @@
     "\n",
     "# 20% Valid\n",
     "# 10% test"
->>>>>>> 5367f5df
-   ]
-  },
-  {
-   "cell_type": "code",
-   "execution_count": null,
-<<<<<<< HEAD
-   "id": "2c4911b2-6a3a-41a3-998d-c9d3c6c2c5f9",
-=======
+   ]
+  },
+  {
+   "cell_type": "code",
+   "execution_count": null,
    "id": "81cb1415-92bf-4536-b366-2015f7c72458",
    "metadata": {},
    "outputs": [],
@@ -191,33 +185,17 @@
    "cell_type": "code",
    "execution_count": null,
    "id": "c6269cb4-4066-447e-ba58-25b2add453a3",
->>>>>>> 5367f5df
-   "metadata": {
-    "tags": []
-   },
-   "outputs": [],
-   "source": [
-<<<<<<< HEAD
-    "ds = MIMIC_III()"
-=======
+   "metadata": {
+    "tags": []
+   },
+   "outputs": [],
+   "source": [
     "import tsdm"
->>>>>>> 5367f5df
-   ]
-  },
-  {
-   "cell_type": "code",
-   "execution_count": null,
-<<<<<<< HEAD
-   "id": "ee23c88c-78a2-40f6-a82f-fe041fc79db3",
-   "metadata": {},
-   "outputs": [],
-   "source": [
-    "# 5 fold CV\n",
-    "\n",
-    "\n",
-    "# 20% Valid\n",
-    "# 10% test"
-=======
+   ]
+  },
+  {
+   "cell_type": "code",
+   "execution_count": null,
    "id": "679c6e04-2c52-4899-a929-437d14e109c0",
    "metadata": {
     "tags": []
@@ -226,60 +204,12 @@
    "source": [
     "ds = tsdm.datasets.KIWI_RUNS()\n",
     "ds.timeseries"
->>>>>>> 5367f5df
-   ]
-  },
-  {
-   "cell_type": "code",
-   "execution_count": null,
-<<<<<<< HEAD
-   "id": "81cb1415-92bf-4536-b366-2015f7c72458",
-   "metadata": {},
-   "outputs": [],
-   "source": [
-    "import tsdm\n",
-    "from tsdm.datasets import ETT"
-   ]
-  },
-  {
-   "cell_type": "code",
-   "execution_count": null,
-   "id": "9b3ac892-53a0-403d-9c5c-0ec026df3a45",
-   "metadata": {},
-   "outputs": [],
-   "source": [
-    "ds = ETT()\n",
-    "ds[\"ETTh1\"]"
-   ]
-  },
-  {
-   "cell_type": "code",
-   "execution_count": null,
-   "id": "c103d5ac-5540-47b4-bb19-ed0b36686abb",
-   "metadata": {},
-   "outputs": [],
-   "source": [
-    "tsdm.datasets.DATASETS"
-   ]
-  },
-  {
-   "cell_type": "code",
-   "execution_count": null,
-   "id": "6df9d4d2-7b3b-48aa-89ee-1e579927dba9",
-   "metadata": {},
-   "outputs": [],
-   "source": [
-    "for DS in tsdm.datasets.DATASETS.values():\n",
-    "    print(DS.base_url)"
-   ]
-  },
-  {
-   "cell_type": "code",
-   "execution_count": null,
-   "id": "c6269cb4-4066-447e-ba58-25b2add453a3",
-=======
+   ]
+  },
+  {
+   "cell_type": "code",
+   "execution_count": null,
    "id": "38cfb046-3923-4219-8ac4-522dec46f91c",
->>>>>>> 5367f5df
    "metadata": {},
    "outputs": [],
    "source": []
