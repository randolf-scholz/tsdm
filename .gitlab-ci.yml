--- conflicted
+++ resolved
@@ -49,13 +49,7 @@
     - key: venv
       paths:
         - "${VENV_DIR}"
-<<<<<<< HEAD
-    - key: poetry
-      paths:
-        - "$CI_PROJECT_DIR/.cache/pypoetry"
-=======
       policy: push
->>>>>>> 5367f5df
   before_script:
     # Check kernel and python version
     - uname -a
@@ -68,11 +62,6 @@
     - pip install --upgrade pip poetry virtualenv
     - virtualenv ${VENVNAME} --download
     - source ${VENVNAME}/bin/activate
-<<<<<<< HEAD
-    # install development dependencies
-    - poetry install #--no-root
-=======
->>>>>>> 5367f5df
   script:
     # We first build the package and then install it. Finally we install the dev dependencies.
     # This makes sure that the package can be built and installed.
@@ -88,10 +77,6 @@
     # build package.
     - ./run/generate_requirements.sh
     - poetry build
-<<<<<<< HEAD
-  #    - pip install dist/*.whl
-  #    - pip list
-=======
     # install package
     - poetry install
     # TODO: fix pip install errors!!!
@@ -100,7 +85,6 @@
     # install dev dependencies.
     # - pip install --upgrade --only-binary ":all:" -r requirements-dev.txt
     - pip list
->>>>>>> 5367f5df
   after_script:
     - source ${VENVNAME}/bin/activate
     # generate python version badge
