--- conflicted
+++ resolved
@@ -171,10 +171,6 @@
       paths: [ "${MYPY_CACHE_DIR}" ]
   needs: [ "setup" ]
   script:
-<<<<<<< HEAD
-    - pip install --upgrade mypy
-=======
->>>>>>> 515d4bf0
     - mypy $MODULEDIR --show-error-codes --pretty --install-types --non-interactive --junit-xml reports/mypy.xml
     - mypy $TESTDIR --show-error-codes --pretty --install-types --non-interactive --junit-xml reports/mypy_test.xml
   after_script:
