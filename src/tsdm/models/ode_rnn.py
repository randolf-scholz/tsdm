--- conflicted
+++ resolved
@@ -25,11 +25,7 @@
 
 @contextmanager
 def add_to_path(p: Path) -> Iterator:
-<<<<<<< HEAD
-    """Append path to environment variable PATH.
-=======
     r"""Append path to environment variable PATH.
->>>>>>> a538d866
 
     Parameters
     ----------
