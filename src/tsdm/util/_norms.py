--- conflicted
+++ resolved
@@ -155,11 +155,7 @@
     axis: Optional[SizeLike] = None,
     keepdims: bool = False,
 ) -> Union[Tensor, NDArray]:
-<<<<<<< HEAD
-    r"""Scaled `ℓ^p`-norm, works with both :class:`torch.Tensor` and :class:`numpy.ndarray`.
-=======
     r"""Scaled $ℓ^p$-norm, works with both `Tensor` and `ndarray`.
->>>>>>> a538d866
 
     .. math::
         ‖x‖_p = (⅟ₙ ∑_{i=1}^n |x_i|^p)^{1/p}
@@ -172,15 +168,9 @@
     .. math::
        ∥u⊕v∥_p^p = \frac{\dim U}{\dim U⊕V} ∥u∥_p^p + \frac{\dim V}{\dim U⊕V} ∥v∥_p^p
 
-<<<<<<< HEAD
-    This choice is consistent with associativity: `∥(u⊕v)⊕w∥ = ∥u⊕(v⊕w)∥`
-
-    In particular, given `𝓤=⨁_{i=1:n} U_i`, then
-=======
     This choice is consistent with associativity: $∥(u⊕v)⊕w∥ = ∥u⊕(v⊕w)∥$
 
     In particular, given $𝓤=⨁_{i=1:n} U_i$, then
->>>>>>> a538d866
 
     .. math::
         ∥u∥_p^p = ∑_{i=1:n} \frac{\dim U_i}{\dim 𝓤} ∥u_i∥_p^p
