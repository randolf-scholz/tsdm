--- conflicted
+++ resolved
@@ -131,11 +131,7 @@
                 self[key] = value
 
     def _initialize(self, key: KeyType) -> None:
-<<<<<<< HEAD
-        """Initialize the key."""
-=======
         r"""Initialize the key."""
->>>>>>> a538d866
         __logger__.info("%s: Initializing %s", self, key)
         if key not in self._dict:
             raise KeyError(key)
@@ -144,11 +140,7 @@
             self._initialized[key] = True
 
     def __getitem__(self, key: KeyType) -> ObjectType:
-<<<<<<< HEAD
-        """Get the value of the key."""
-=======
         r"""Get the value of the key."""
->>>>>>> a538d866
         if key not in self._dict:
             raise KeyError(key)
         if not self._initialized[key]:
@@ -159,35 +151,16 @@
         return self._dict[key]
 
     def __setitem__(self, key: KeyType, value: ObjectType) -> None:
-<<<<<<< HEAD
-        """Set the value of the key."""
-=======
         r"""Set the value of the key."""
->>>>>>> a538d866
         self._dict[key] = self._validate_value(value)
         self._initialized[key] = False
 
     def __delitem__(self, key: KeyType) -> None:
-<<<<<<< HEAD
-        """Delete the value of the key."""
-=======
         r"""Delete the value of the key."""
->>>>>>> a538d866
         del self._dict[key]
         del self._initialized[key]
 
     def __iter__(self) -> Iterator[KeyType]:
-<<<<<<< HEAD
-        """Iterate over the keys."""
-        return iter(self._dict)
-
-    def __len__(self) -> int:
-        """Return the number of keys."""
-        return len(self._dict)
-
-    def __repr__(self) -> str:
-        """Return the representation of the dictionary."""
-=======
         r"""Iterate over the keys."""
         return iter(self._dict)
 
@@ -197,7 +170,6 @@
 
     def __repr__(self) -> str:
         r"""Return the representation of the dictionary."""
->>>>>>> a538d866
         padding = " " * 2
         max_key_length = max(len(str(key)) for key in self.keys())
         items = [(str(key), self._dict.get(key)) for key in self]
