--- conflicted
+++ resolved
@@ -28,17 +28,10 @@
 
 
 ArgsType = TypeVar("ArgsType")
-<<<<<<< HEAD
-r"""TypeVar for ``Mapping`` values."""
-
-KeyType = TypeVar("KeyType", bound=Hashable)
-r"""TypeVar for ``Mapping`` keys."""
-=======
 r"""TypeVar for `Mapping` values."""
 
 KeyType = TypeVar("KeyType", bound=Hashable)
 r"""TypeVar for `Mapping` keys."""
->>>>>>> a538d866
 
 ValueType = TypeVar("ValueType")
 r"""TypeVar for `Mapping` values."""
