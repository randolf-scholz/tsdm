--- conflicted
+++ resolved
@@ -18,11 +18,7 @@
 from functools import cache
 from io import StringIO
 from pathlib import Path
-<<<<<<< HEAD
-from typing import Literal
-=======
 from typing import Literal, Union
->>>>>>> 515d4bf0
 
 import pandas
 from pandas import DataFrame
@@ -68,18 +64,6 @@
     @classmethod  # type: ignore[misc]
     @property
     @cache
-    def rawdata_file(cls) -> Path:
-        r"""Location where raw dataset is stored."""
-        return cls.rawdata_path.joinpath("small_chunked_sporadic.csv")  # type: ignore[attr-defined]
-
-    @classmethod
-    @property
-    def dataset_file(cls) -> Path:
-        r"""Location where dataset is stored."""
-        return cls.dataset_path.joinpath("SmallChunkedSporadic.feather")  # type: ignore[attr-defined]
-
-    @classmethod
-    @property
     def rawdata_file(cls) -> Path:
         r"""Location where raw dataset is stored."""
         return cls.rawdata_path.joinpath("small_chunked_sporadic.csv")  # type: ignore[attr-defined]
@@ -104,11 +88,7 @@
         }
         df = pandas.read_csv(cls.rawdata_file, dtype=dtypes)
         df.to_feather(cls.dataset_file)
-<<<<<<< HEAD
-        LOGGER.info("Finished cleaning dataset '%s'", cls.__name__)
-=======
         __logger__.info("Finished cleaning dataset '%s'", cls.__name__)
->>>>>>> 515d4bf0
 
     @classmethod
     def load(cls) -> DataFrame:
@@ -279,12 +259,6 @@
         return cls.dataset_path.joinpath("us_daily.feather")  # type: ignore[attr-defined]
 
     @classmethod
-    @property
-    def dataset_file(cls) -> Path:
-        r"""Location where dataset is stored."""
-        return cls.dataset_path.joinpath("us_daily.feather")  # type: ignore[attr-defined]
-
-    @classmethod
     def load(cls, key: KEY = "us_daily") -> DataFrame:
         r"""Load the dataset from disk."""
         path = cls.dataset_path.joinpath(f"{key}.feather")  # type: ignore[attr-defined]
@@ -518,11 +492,7 @@
         data = data.reset_index(drop=True)
 
         data.to_feather(cls.dataset_file)
-<<<<<<< HEAD
-        LOGGER.info("%s: Finished cleaning 'us_daily' DataFrame", cls.__name__)
-=======
         __logger__.info("%s: Finished cleaning 'us_daily' DataFrame", cls.__name__)
->>>>>>> 515d4bf0
 
 
 STATE_CODES = r"""
