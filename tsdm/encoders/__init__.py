<<<<<<< HEAD
r"""Implementation of encoders.

=======
r"""Implementation of Encoders.

Role & Specification
--------------------

Encoders are used in multiple contexts
  - Perform preprocessing for task objects: For example, a task might ask to evaluate on
    standardized features. In this case, an pre_encoder object is associated with the task that
    will perform this preprocessing at task creation time.
  - Perform data encoding tasks such as encoding of categorical variables.
  - Transform data from one framework to another, like :mod:`numpy` → :mod:`torch`

Specification:
  - Encoders **must** be reversible.
  - Modules that are not reversible, we call transformations.
      - Example: Convert logit output of a NN to a class prediction.

>>>>>>> 515d4bf0
Notes
-----
Contains encoders in both modular and functional form.
  - See :mod:`tsdm.encoders.functional` for functional implementations.
  - See :mod:`tsdm.encoders.modular` for modular implementations.
"""
#  TODO:
# - Target Encoding: enc(x) = mean(enc(y|x))
# - Binary Encoding: enx(x) =
# - Hash Encoder: enc(x) = binary(hash(x))
# - Effect/Sum/Deviation Encoding:
# - Sum Encoding
# - ECC Binary Encoding:
# - Ordinal Coding: (cᵢ | i=1:n) -> (i| i=1...n)
# - Dummy Encoding: like one-hot, with (0,...,0) added as a category
# - word2vec
# - Learned encoding:
#
# Hierarchical Categoricals:
# - Sum Coding
# - Helmert Coding
# - Polynomial Coding
# - Backward Difference Coding:

from __future__ import annotations

__all__ = [
    # Sub-Modules
    "functional",
    "modular",
    # Constants
    "Encoder",
    "EncoderType",
    "ENCODERS",
    "ModularEncoder",
    "ModularEncoders",
<<<<<<< HEAD
    "ModularEncoderType",
    "FunctionalEncoder",
    "FunctionalEncoders",
    "FunctionalEncoderType",
=======
    "FunctionalEncoder",
    "FunctionalEncoders",
>>>>>>> 515d4bf0
]

import logging
from typing import Final, Union
<<<<<<< HEAD

from tsdm.encoders import functional, modular
from tsdm.encoders.functional import (
    FunctionalEncoder,
    FunctionalEncoders,
    FunctionalEncoderType,
)
from tsdm.encoders.modular import ModularEncoder, ModularEncoders, ModularEncoderType
=======
>>>>>>> 515d4bf0

from tsdm.encoders import functional, modular
from tsdm.encoders.functional import FunctionalEncoder, FunctionalEncoders
from tsdm.encoders.modular import ModularEncoder, ModularEncoders
from tsdm.util.types import LookupTable

<<<<<<< HEAD
Encoder = Union[ModularEncoder, FunctionalEncoder]
r"""Type hint for encoders."""
EncoderType = Union[ModularEncoderType, FunctionalEncoderType]
r"""Type hint for encoders."""
ENCODERS: Final[dict[str, EncoderType]] = {**ModularEncoders, **FunctionalEncoders}
=======
__logger__ = logging.getLogger(__name__)

Encoder = Union[FunctionalEncoder, ModularEncoder]
r"""Type hint for encoders."""

ENCODERS: Final[LookupTable[Union[FunctionalEncoder, type[ModularEncoder]]]] = {
    **ModularEncoders,
    **FunctionalEncoders,
}
>>>>>>> 515d4bf0
r"""Dictionary of all available encoders."""<|MERGE_RESOLUTION|>--- conflicted
+++ resolved
@@ -1,7 +1,3 @@
-<<<<<<< HEAD
-r"""Implementation of encoders.
-
-=======
 r"""Implementation of Encoders.
 
 Role & Specification
@@ -19,7 +15,6 @@
   - Modules that are not reversible, we call transformations.
       - Example: Convert logit output of a NN to a class prediction.
 
->>>>>>> 515d4bf0
 Notes
 -----
 Contains encoders in both modular and functional form.
@@ -52,47 +47,21 @@
     "modular",
     # Constants
     "Encoder",
-    "EncoderType",
     "ENCODERS",
     "ModularEncoder",
     "ModularEncoders",
-<<<<<<< HEAD
-    "ModularEncoderType",
     "FunctionalEncoder",
     "FunctionalEncoders",
-    "FunctionalEncoderType",
-=======
-    "FunctionalEncoder",
-    "FunctionalEncoders",
->>>>>>> 515d4bf0
 ]
 
 import logging
 from typing import Final, Union
-<<<<<<< HEAD
-
-from tsdm.encoders import functional, modular
-from tsdm.encoders.functional import (
-    FunctionalEncoder,
-    FunctionalEncoders,
-    FunctionalEncoderType,
-)
-from tsdm.encoders.modular import ModularEncoder, ModularEncoders, ModularEncoderType
-=======
->>>>>>> 515d4bf0
 
 from tsdm.encoders import functional, modular
 from tsdm.encoders.functional import FunctionalEncoder, FunctionalEncoders
 from tsdm.encoders.modular import ModularEncoder, ModularEncoders
 from tsdm.util.types import LookupTable
 
-<<<<<<< HEAD
-Encoder = Union[ModularEncoder, FunctionalEncoder]
-r"""Type hint for encoders."""
-EncoderType = Union[ModularEncoderType, FunctionalEncoderType]
-r"""Type hint for encoders."""
-ENCODERS: Final[dict[str, EncoderType]] = {**ModularEncoders, **FunctionalEncoders}
-=======
 __logger__ = logging.getLogger(__name__)
 
 Encoder = Union[FunctionalEncoder, ModularEncoder]
@@ -102,5 +71,4 @@
     **ModularEncoders,
     **FunctionalEncoders,
 }
->>>>>>> 515d4bf0
 r"""Dictionary of all available encoders."""