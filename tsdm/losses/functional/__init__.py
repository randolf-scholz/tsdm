r"""Implementations of loss functions.

Notes
-----
Contains losses in functional form.
  - See :mod:`tsdm.losses.modular` for modular implementations.
"""

from __future__ import annotations

__all__ = [
    # Types
    "FunctionalLoss",
<<<<<<< HEAD
    "FunctionalLosses",
    "FunctionalLossType",
=======
    # Constants
    "FunctionalLosses",
>>>>>>> 515d4bf0
    # Functions
    "nd",
    "nrmse",
    "rmse",
    "q_quantile",
    "q_quantile_loss",
]

import logging
from typing import Callable, Final

from torch import Tensor
from torch.nn import functional as F

<<<<<<< HEAD
from tsdm.losses.functional._functional import nd, nrmse, q_quantile, q_quantile_loss
=======
from tsdm.losses.functional._functional import (
    nd,
    nrmse,
    q_quantile,
    q_quantile_loss,
    rmse,
)
from tsdm.util.types import LookupTable
>>>>>>> 515d4bf0

__logger__ = logging.getLogger(__name__)

# TODO: use better definition [Tensor, Tensor, ...] -> Tensor once supported
FunctionalLoss = Callable[..., Tensor]
r"""Type hint for functional losses."""
<<<<<<< HEAD
FunctionalLossType = Callable[..., Tensor]
r"""Type hint for functional losses."""
TORCH_LOSSES: Final[dict[str, FunctionalLossType]] = {
=======

TORCH_LOSSES: Final[LookupTable[FunctionalLoss]] = {
>>>>>>> 515d4bf0
    "binary_cross_entropy": F.binary_cross_entropy,
    # Function that measures the Binary Cross Entropy between the target and the output.
    "binary_cross_entropy_with_logits": F.binary_cross_entropy_with_logits,
    # Function that measures Binary Cross Entropy between target and output logits.
    "poisson_nll": F.poisson_nll_loss,
    # Poisson negative log likelihood loss.
    "cosine_embedding": F.cosine_embedding_loss,
    # See CosineEmbeddingLoss for details.
    "cross_entropy": F.cross_entropy,
    # This criterion combines log_softmax and nll_loss in a single function.
    "ctc_loss": F.ctc_loss,
    # The Connectionist Temporal Classification loss.
    "gaussian_nll": F.gaussian_nll_loss,
    # Gaussian negative log likelihood loss.
    "hinge_embedding": F.hinge_embedding_loss,
    # See HingeEmbeddingLoss for details.
    "kl_div": F.kl_div,
    # The Kullback-Leibler divergence Loss
    "l1": F.l1_loss,
    # Function that takes the mean element-wise absolute value difference.
    "mse": F.mse_loss,
    # Measures the element-wise mean squared error.
    "margin_ranking": F.margin_ranking_loss,
    # See MarginRankingLoss for details.
    "multilabel_margin": F.multilabel_margin_loss,
    # See MultiLabelMarginLoss for details.
    "multilabel_soft_margin": F.multilabel_soft_margin_loss,
    # See MultiLabelSoftMarginLoss for details.
    "multi_margin": F.multi_margin_loss,
    # multi_margin_loss(input, target, p=1, margin=1, weight=None, size_average=None,
    "nll": F.nll_loss,
    # The negative log likelihood loss.
    "huber": F.huber_loss,
    # Function that uses a squared term if the absolute element-wise error falls below
    # delta and a delta-scaled L1 term otherwise.
    "smooth_l1": F.smooth_l1_loss,
    # Function that uses a squared term if the absolute element-wise error falls below
    # beta and an L1 term otherwise.
    "soft_margin": F.soft_margin_loss,
    # See SoftMarginLoss for details.
    "triplet_margin": F.triplet_margin_loss,
    # See TripletMarginLoss for details
    "triplet_margin_with_distance": F.triplet_margin_with_distance_loss,
    # See TripletMarginWithDistanceLoss for details.
}
r"""Dictionary of all available losses in torch."""

<<<<<<< HEAD
TORCH_ALIASES: Final[dict[str, FunctionalLossType]] = {
=======
TORCH_ALIASES: Final[LookupTable[FunctionalLoss]] = {
>>>>>>> 515d4bf0
    "mae": F.l1_loss,
    "l2": F.mse_loss,
    "xent": F.cross_entropy,
    "kl": F.kl_div,
}
r"""Dictionary containing additional aliases for losses in torch."""

<<<<<<< HEAD
FunctionalLosses: Final[dict[str, FunctionalLossType]] = {
=======
FunctionalLosses: Final[LookupTable[FunctionalLoss]] = {
>>>>>>> 515d4bf0
    "nd": nd,
    "nrmse": nrmse,
    "q_quantile": q_quantile,
    "q_quantile_loss": q_quantile_loss,
} | (TORCH_LOSSES | TORCH_ALIASES)
r"""Dictionary of all available functional losses."""<|MERGE_RESOLUTION|>--- conflicted
+++ resolved
@@ -11,13 +11,8 @@
 __all__ = [
     # Types
     "FunctionalLoss",
-<<<<<<< HEAD
-    "FunctionalLosses",
-    "FunctionalLossType",
-=======
     # Constants
     "FunctionalLosses",
->>>>>>> 515d4bf0
     # Functions
     "nd",
     "nrmse",
@@ -32,9 +27,6 @@
 from torch import Tensor
 from torch.nn import functional as F
 
-<<<<<<< HEAD
-from tsdm.losses.functional._functional import nd, nrmse, q_quantile, q_quantile_loss
-=======
 from tsdm.losses.functional._functional import (
     nd,
     nrmse,
@@ -43,21 +35,14 @@
     rmse,
 )
 from tsdm.util.types import LookupTable
->>>>>>> 515d4bf0
 
 __logger__ = logging.getLogger(__name__)
 
 # TODO: use better definition [Tensor, Tensor, ...] -> Tensor once supported
 FunctionalLoss = Callable[..., Tensor]
 r"""Type hint for functional losses."""
-<<<<<<< HEAD
-FunctionalLossType = Callable[..., Tensor]
-r"""Type hint for functional losses."""
-TORCH_LOSSES: Final[dict[str, FunctionalLossType]] = {
-=======
 
 TORCH_LOSSES: Final[LookupTable[FunctionalLoss]] = {
->>>>>>> 515d4bf0
     "binary_cross_entropy": F.binary_cross_entropy,
     # Function that measures the Binary Cross Entropy between the target and the output.
     "binary_cross_entropy_with_logits": F.binary_cross_entropy_with_logits,
@@ -105,11 +90,7 @@
 }
 r"""Dictionary of all available losses in torch."""
 
-<<<<<<< HEAD
-TORCH_ALIASES: Final[dict[str, FunctionalLossType]] = {
-=======
 TORCH_ALIASES: Final[LookupTable[FunctionalLoss]] = {
->>>>>>> 515d4bf0
     "mae": F.l1_loss,
     "l2": F.mse_loss,
     "xent": F.cross_entropy,
@@ -117,11 +98,7 @@
 }
 r"""Dictionary containing additional aliases for losses in torch."""
 
-<<<<<<< HEAD
-FunctionalLosses: Final[dict[str, FunctionalLossType]] = {
-=======
 FunctionalLosses: Final[LookupTable[FunctionalLoss]] = {
->>>>>>> 515d4bf0
     "nd": nd,
     "nrmse": nrmse,
     "q_quantile": q_quantile,
