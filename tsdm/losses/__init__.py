r"""Implementation of loss functions.

Notes
-----
Contains losses in both modular and functional form.
  - See :mod:`tsdm.losses.functional` for functional implementations.
  - See :mod:`tsdm.losses.modular` for modular implementations.
"""

from __future__ import annotations

__all__ = [
    # Sub-Modules
    "functional",
    "modular",
<<<<<<< HEAD
    # Meta-Objects
=======
    # Types
>>>>>>> 515d4bf0
    "Loss",
    "FunctionalLoss",
    "ModularLoss",
    # Constants
    "LOSSES",
<<<<<<< HEAD
    "FunctionalLoss",
    "FunctionalLosses",
    "ModularLoss",
=======
    "FunctionalLosses",
>>>>>>> 515d4bf0
    "ModularLosses",
    # Classes
    "ND",
    "NRMSE",
    "Q_Quantile",
    "Q_Quantile_Loss",
    # Functions
    "nd",
    "nrmse",
<<<<<<< HEAD
=======
    "rmse",
>>>>>>> 515d4bf0
    "q_quantile",
    "q_quantile_loss",
]


import logging
from typing import Final, Union

from tsdm.losses import functional, modular
from tsdm.losses.functional import (
    FunctionalLoss,
    FunctionalLosses,
<<<<<<< HEAD
    FunctionalLossType,
=======
>>>>>>> 515d4bf0
    nd,
    nrmse,
    q_quantile,
    q_quantile_loss,
<<<<<<< HEAD
=======
    rmse,
>>>>>>> 515d4bf0
)
from tsdm.losses.modular import (
    ND,
    NRMSE,
    ModularLoss,
    ModularLosses,
<<<<<<< HEAD
    ModularLossType,
    Q_Quantile,
    Q_Quantile_Loss,
)

LOGGER = logging.getLogger(__name__)

Loss = Union[FunctionalLoss, ModularLoss]
r"""Type hint for losses."""
LossType = Union[FunctionalLossType, ModularLossType]
r"""Type hint for losses."""
LOSSES: Final[dict[str, LossType]] = {**FunctionalLosses, **ModularLosses}
=======
    Q_Quantile,
    Q_Quantile_Loss,
)
from tsdm.util.types import LookupTable

__logger__ = logging.getLogger(__name__)

Loss = Union[FunctionalLoss, ModularLoss]
r"""Type hint for losses."""

LOSSES: Final[LookupTable[Union[FunctionalLoss, type[ModularLoss]]]] = {
    **FunctionalLosses,
    **ModularLosses,
}
>>>>>>> 515d4bf0
r"""Dictionary of all available losses."""<|MERGE_RESOLUTION|>--- conflicted
+++ resolved
@@ -13,23 +13,13 @@
     # Sub-Modules
     "functional",
     "modular",
-<<<<<<< HEAD
-    # Meta-Objects
-=======
     # Types
->>>>>>> 515d4bf0
     "Loss",
     "FunctionalLoss",
     "ModularLoss",
     # Constants
     "LOSSES",
-<<<<<<< HEAD
-    "FunctionalLoss",
     "FunctionalLosses",
-    "ModularLoss",
-=======
-    "FunctionalLosses",
->>>>>>> 515d4bf0
     "ModularLosses",
     # Classes
     "ND",
@@ -39,10 +29,7 @@
     # Functions
     "nd",
     "nrmse",
-<<<<<<< HEAD
-=======
     "rmse",
->>>>>>> 515d4bf0
     "q_quantile",
     "q_quantile_loss",
 ]
@@ -55,38 +42,17 @@
 from tsdm.losses.functional import (
     FunctionalLoss,
     FunctionalLosses,
-<<<<<<< HEAD
-    FunctionalLossType,
-=======
->>>>>>> 515d4bf0
     nd,
     nrmse,
     q_quantile,
     q_quantile_loss,
-<<<<<<< HEAD
-=======
     rmse,
->>>>>>> 515d4bf0
 )
 from tsdm.losses.modular import (
     ND,
     NRMSE,
     ModularLoss,
     ModularLosses,
-<<<<<<< HEAD
-    ModularLossType,
-    Q_Quantile,
-    Q_Quantile_Loss,
-)
-
-LOGGER = logging.getLogger(__name__)
-
-Loss = Union[FunctionalLoss, ModularLoss]
-r"""Type hint for losses."""
-LossType = Union[FunctionalLossType, ModularLossType]
-r"""Type hint for losses."""
-LOSSES: Final[dict[str, LossType]] = {**FunctionalLosses, **ModularLosses}
-=======
     Q_Quantile,
     Q_Quantile_Loss,
 )
@@ -101,5 +67,4 @@
     **FunctionalLosses,
     **ModularLosses,
 }
->>>>>>> 515d4bf0
 r"""Dictionary of all available losses."""