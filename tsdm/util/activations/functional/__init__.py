--- conflicted
+++ resolved
@@ -12,10 +12,6 @@
     # Constants
     "FunctionalActivation",
     "FunctionalActivations",
-<<<<<<< HEAD
-    "FunctionalActivationType",
-=======
->>>>>>> 515d4bf0
 ]
 
 import logging
@@ -26,20 +22,12 @@
 
 from tsdm.util.types import LookupTable
 
-<<<<<<< HEAD
-FunctionalActivation = Callable[..., Tensor]
-r"""Type hint for functional activations."""
-FunctionalActivationType = Callable[..., Tensor]
-r"""Type hint for functional activations."""
-FunctionalActivations: Final[dict[str, FunctionalActivationType]] = {
-=======
 __logger__ = logging.getLogger(__name__)
 
 FunctionalActivation = Callable[..., Tensor]
 r"""Type hint for functional activations."""
 
 FunctionalActivations: Final[LookupTable[FunctionalActivation]] = {
->>>>>>> 515d4bf0
     "threshold": F.threshold,
     # Thresholds each element of the input Tensor.
     "threshold_": F.threshold_,  # type: ignore[attr-defined]
