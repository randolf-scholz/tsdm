#[build-system]
#requires = ["setuptools", "wheel"]
#build-backend = "setuptools.build_meta"

[build-system]
requires = ["poetry-core>=1.0.0"]
build-backend = "poetry.core.masonry.api"


########################
# Poetry Configuration #
########################

[tool.poetry]
name = "tsdm"
packages = [{include = "tsdm", from="src"}]
version = "0.2.5"
description = "Time-Series Datasets and Models"
license = "MIT"
authors = ["Randolf Scholz <rscholz@ismll.de>"]
homepage = "https://git.tu-berlin.de/bvt-htbd/kiwi/tf1/tsdm"
repository = "https://git.tu-berlin.de/bvt-htbd/kiwi/tf1/tsdm"
readme = "README.rst"
include = ["CHANGELOG.rst", "LICENSE.rst", "CONTRIBUTING.rst"]
keywords = ["time-series", "machine-learning"]
documentation = "https://www.user.tu-berlin.de/randolf.scholz/tsdm"
classifiers = [
    "Development Status :: 3 - Alpha",
    "Environment :: GPU :: NVIDIA CUDA :: 11.3",
    "Environment :: GPU :: NVIDIA CUDA",
    "Intended Audience :: Science/Research",
    "Programming Language :: Python :: 3.9",
    "Programming Language :: Python :: Implementation :: CPython",
    "Topic :: Scientific/Engineering :: Artificial Intelligence",
    "Typing :: Typed",
]


[tool.poetry.extras]
# modin = ["modin"]
# all = ["modin"]

[tool.poetry.dependencies]
python = ">=3.9, <3.10"
h5py = ">=3.4.0"
<<<<<<< HEAD
matplotlib = ">=3.4"
modin = {version = ">=0.12", extras = ["ray"], optional = true}
=======
matplotlib = ">=3.5"
modin = {version = ">=0.14", extras = ["ray"]}
>>>>>>> 5367f5df
numpy = ">=1.21"
pandas = ">=1.4"
pyarrow = ">=8.0"
pyyaml = ">=6.0"
scikit-learn = ">=1.1"
scipy = ">=1.7"
tables = ">=3.6"
tensorboard = ">=2.7"
torch = ">=1.11"
tqdm = ">=4.50"
xarray = ">=0.20"

[tool.poetry.dev-dependencies]
black = {version = ">=22.1.0", extras = ["jupyter"]}
blacken-docs = ">=1.12.1"
flake8 = ">=4.0.1"
flake8-annotations = ">=2.7.0"
flake8-black = ">=0.2.4"
flake8-bugbear = ">=22.1.11"
flake8-comprehensions = ">=3.8.0"
flake8-docstrings = ">=1.6.0"
flake8-mutable = ">=1.2.0"
flake8-nb = ">=0.3.1"
flake8-pyi = ">=22.1.0"
flake8-rst = ">=0.8.0"
flake8-rst-docstrings = ">=0.2.5"
isort = ">=5.10.1"
mypy = ">=0.941"
nbconvert = ">=6.4.4"
poetry = ">=1.1.12"
pre-commit = ">=2.17.0"
pybadges = ">=3.0"
pycodestyle = ">=2.8.0"
pydeps = ">=1.10.12"
pydocstyle = ">=6.1.1"
pylint = ">=2.12.2"
pylint-gitlab = ">=1.0.0"
pytest = ">=6.2.5"
pytest-cov = ">=3.0.0"
pytest-rerunfailures = ">=10.2"
setuptools = ">=60.7.1"
sphinx = ">=4.5.0"
sphinx-autoapi = ">=1.8.4"
sphinx-copybutton = ">=0.5.0"
sphinx-math-dollar = ">=1.2"
sphinx-rtd-theme = ">=1.0.0"
toml = ">=0.10.2"
twine = ">=3.8.0"
types-PyYAML = ">=6.0.4"
types-backports = ">=0.1.3"
types-cryptography = ">=3.3.15"
types-enum34 = ">=1.1.8"
types-futures = ">=3.3.8"
types-ipaddress = ">=1.0.8"
types-protobuf = ">=3.19.8"
types-pyOpenSSL = ">=22.0.0"
types-redis = ">=4.1.15"
types-requests = ">=2.27.8"
types-setuptools = ">=57.4.8"
types-six = ">=1.16.10"
types-tabulate = ">=0.8.5"
types-toml = ">=0.10.3"
wheel = ">=0.37.1"
<<<<<<< HEAD
toml = ">=0.10.2"
Sphinx = ">=4.5.0"
sphinx-math-dollar = ">=1.2"
=======
>>>>>>> 5367f5df

[tool.poetry.scripts]

########################
# PyLint Configuration #
########################
[tool.pylint]
[tool.pylint."MESSAGES CONTROL"]
enable= [
    "useless-suppression",
]
disable= [
    "C0103",  # invalid-name
    "C0144",  # non-ascii-name
    "R0801",  # similar lines
    "W0511",  # (fixme) (todos)
    "W1113",  # keyword-arg-before-vararg
    "R0902",  # too-many-instance-attributes
    "R0915",  # too-many-statements
    "R0914",  # too-many-locals
    "W0221",  # arguments-differ
]

[tool.pylint.REPORTS]
# Set the output format. Available formats are text, parseable, colorized, json and
# msvs (visual studio). You can also give a reporter class, e.g. mypackage.mymodule.MyReporterClass
output-format="colorized"

[tool.pylint.FORMAT]
max-line-length=120

[tool.pylint.TYPECHECK]
# List of members which are set dynamically and missed by pylint inference system, and so shouldn't
# trigger E1101 when accessed. Python regular expressions are accepted.
generated-members=["numpy.*","torch.*"]


######################
# MyPy Configuration #
######################
[tool.mypy]
allow_redefinition = false
color_output = true
error_summary = true
files = ["src/", "test/"]
plugins = "numpy.typing.mypy_plugin"
pretty = true
python_version = "3.9"
show_column_numbers = true
show_error_codes = true
warn_unused_ignores = true
#disallow_untyped_defs = true
disallow_incomplete_defs = true

[[tool.mypy.overrides]]
module = [
    "h5py.*",
    "matplotlib.*",
    "modin.*",
    "numba.*",
    "pandas.*",
    "sklearn.*",
    "scipy.*",
    "tqdm.*",
]
ignore_missing_imports = true


#######################
# isort Configuration #
#######################
[tool.isort]
# isort profiles: black, django, pycharm, google, open_stack, plone, attrs, hug, wemake, appnexus
# black-compatible: black, appnexus
py_version=39
profile="black"
src_paths=["src/", "test/"]
# flake8-profiles: appnexus, cryptography, edited, google, pep8, pycharm, smarkets
# black-compatible: black, appnexus

#######################
# black Configuration #
#######################
[tool.black]
line-length = 88
target-version = ['py39']
color = true

############################
# pydocstyle Configuration #
############################
[tool.pydocstyle]
convention = "numpy"
#count = true

#########################
# pyright Configuration #
#########################
[tool.pyright]
pythonVersion = "3.9"
reportMissingImports = false
reportUnsupportedDunderAll = false


########################
# PyTest Configuration #
########################
[tool.pytest]
[tool.pytest.ini_options]
testpaths = [ "test/" ]
reruns = "3"
only_rerun = "AssertionError"
cov = "tsdm"

##########################
# Coverage Configuration #
##########################
[tool.coverage]

[tool.coverage.paths]
source = [
   "src/tsdm",
]

[tool.coverage.report]
exclude_lines = [
    "@abstractmethod",
    "@abc.abstractmethod",
    "@overload",
    "@typing.overload",
    "@singledispatch",
    "@singledispatchmethod",
    "if typing.TYPE_CHECKING",
]

[tool.coverage.run]
source = [
    "tsdm/",
    "test/",
]<|MERGE_RESOLUTION|>--- conflicted
+++ resolved
@@ -43,13 +43,8 @@
 [tool.poetry.dependencies]
 python = ">=3.9, <3.10"
 h5py = ">=3.4.0"
-<<<<<<< HEAD
-matplotlib = ">=3.4"
-modin = {version = ">=0.12", extras = ["ray"], optional = true}
-=======
 matplotlib = ">=3.5"
 modin = {version = ">=0.14", extras = ["ray"]}
->>>>>>> 5367f5df
 numpy = ">=1.21"
 pandas = ">=1.4"
 pyarrow = ">=8.0"
@@ -113,12 +108,6 @@
 types-tabulate = ">=0.8.5"
 types-toml = ">=0.10.3"
 wheel = ">=0.37.1"
-<<<<<<< HEAD
-toml = ">=0.10.2"
-Sphinx = ">=4.5.0"
-sphinx-math-dollar = ">=1.2"
-=======
->>>>>>> 5367f5df
 
 [tool.poetry.scripts]
 
